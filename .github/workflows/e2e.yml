--- conflicted
+++ resolved
@@ -41,13 +41,8 @@
       timeout-minutes: 5
       run: make build_e2e && docker compose -f ./compose/e2e-mount.yml up --wait
 
-<<<<<<< HEAD
     - name: Run FIO bs 4k
       timeout-minutes: 15
-=======
-    - name: Run FIO 4k
-      timeout-minutes: 20
->>>>>>> 248b16bc
       run: |
         echo "Starting FIO at: $(date)"
         # Concurrent r/w
@@ -59,11 +54,7 @@
         echo 'Run randwrite with size=16M bs=4k'
         docker compose -f ./compose/e2e-mount.yml exec mount timeout -k5 600 fio --name=fiotest --filename=/mnt/seaweedfs/fiotest --size=16M --rw=randwrite --bs=4k --direct=1 --numjobs=8 --ioengine=libaio --iodepth=32 --group_reporting --runtime=30 --time_based=1 --do_verify=0 --verify=crc32c --verify_backlog=1
 
-<<<<<<< HEAD
     - name: Run FIO bs 128k
-=======
-    - name: Run FIO 128k
->>>>>>> 248b16bc
       timeout-minutes: 15
       run: |
         echo "Starting FIO at: $(date)"
@@ -76,11 +67,7 @@
         echo 'Run randwrite with size=16M bs=128k'
         docker compose -f ./compose/e2e-mount.yml exec mount timeout -k5 60 fio --name=fiotest --filename=/mnt/seaweedfs/fiotest --size=16M --rw=randwrite --bs=128k --direct=1 --numjobs=8 --ioengine=libaio --iodepth=32 --group_reporting --runtime=30 --time_based=1 --do_verify=0 --verify=crc32c --verify_backlog=1
 
-<<<<<<< HEAD
     - name: Run FIO bs 1m
-=======
-    - name: Run FIO 1MB
->>>>>>> 248b16bc
       timeout-minutes: 15
       run: |
         echo "Starting FIO at: $(date)"
